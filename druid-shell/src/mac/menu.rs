--- conflicted
+++ resolved
@@ -13,24 +13,15 @@
 // limitations under the License.
 
 //! macOS implementation of menus.
-<<<<<<< HEAD
-use cocoa::appkit::{NSApplication, NSMenu, NSMenuItem};
-use cocoa::base::{id, nil, BOOL, NO, YES};
-use cocoa::foundation::{NSAutoreleasePool, NSPoint, NSRect, NSSize, NSString};
+use cocoa::appkit::{NSMenu, NSMenuItem};
+use cocoa::base::{id, nil};
+use cocoa::foundation::NSAutoreleasePool;
 use lazy_static::lazy_static;
 use objc::declare::ClassDecl;
 use objc::runtime::{Class, Object, Sel};
 
 use crate::keycodes::{KeySpec, MenuKey};
 use crate::util::make_nsstring;
-=======
-use cocoa::appkit::{NSMenu, NSMenuItem};
-use cocoa::base::{id, nil};
-use cocoa::foundation::{NSAutoreleasePool, NSString};
-use lazy_static::lazy_static;
-use objc::declare::ClassDecl;
-use objc::runtime::{Class, Object, Sel};
->>>>>>> 0d97ce4f
 
 struct MenuItemProxyClass(*const Class);
 unsafe impl Sync for MenuItemProxyClass {}
@@ -56,7 +47,6 @@
 pub struct Menu {
     pub menu: id,
 }
-<<<<<<< HEAD
 
 /// Make a string in the syntax expected as the keyEquivalent argument to
 /// NSMenuItem initWithTitle:action:keyEquivalent:
@@ -92,19 +82,12 @@
 fn make_basic_menu_item(_id: u32, text: &str, key: impl Into<MenuKey>) -> id {
     let key_equivalent = make_key_equivalent(key);
     let stripped_text = strip_access_key(text);
-=======
-fn make_basic_menu_item(_id: u32, text: &str, key: &str) -> id {
->>>>>>> 0d97ce4f
     unsafe {
         NSMenuItem::alloc(nil)
             .initWithTitle_action_keyEquivalent_(
                 make_nsstring(&stripped_text),
                 sel!(trigger),
-<<<<<<< HEAD
                 make_nsstring(&key_equivalent),
-=======
-                NSString::alloc(nil).init_str(key),
->>>>>>> 0d97ce4f
             )
             .autorelease()
     }
